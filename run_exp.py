--- conflicted
+++ resolved
@@ -3,11 +3,7 @@
 #SBATCH --job-name=$py_model
 #SBATCH --output=/hits/basement/nlp/lopezfo/out/sympa/job-out/out-%j
 #SBATCH --error=/hits/basement/nlp/lopezfo/out/sympa/job-out/err-%j
-<<<<<<< HEAD
 #SBATCH --time=23:59:00
-=======
-#SBATCH --time=1-23:59:00
->>>>>>> 7df44337
 #SBATCH --ntasks=1
 #SBATCH --cpus-per-task=${py_nproc}
 #SBATCH --partition=${py_partition}.p
@@ -20,23 +16,15 @@
 # "SBATCH" --mem=250G real memory required per node WARN: exclusive with mem-per-cpu
 
 RUN=$py_run
-BRANCH="feat/finsler"
+BRANCH="master"
 MODEL="$py_model"
 DIMS=$py_dim
 PREP="$py_prep"
-<<<<<<< HEAD
-RESULTS_FILE="out/$${MODEL}$${DIMS}d-$${PREP}-fininfinity"
+RESULTS_FILE="out/$${MODEL}$${DIMS}d-$${PREP}"
 BATCH_SIZES=(2048 512 128)
 LRS=(1e-2 2e-3)
 MAX_GRADS=(10 50 250)
 SEED=$$RANDOM
-
-=======
-RESULTS_FILE="out/$${MODEL}$${DIMS}d-$${PREP}"
-LRS=(2e-2)
-MAX_GRADS=(300)
-BATCH_SIZES=(128)
->>>>>>> 7df44337
 
 # if [[ $$(hostname -s) = pascal-* ]] || [[ $$(hostname -s) = skylake-* ]]; then
 #     module load CUDA/9.2.88-GCC-7.3.0-2.30
@@ -66,10 +54,10 @@
         for MGN in $${MAX_GRADS[@]}; 
         do
             MYPORT=`shuf -i 2049-48000 -n 1`
-            RUN_ID=r$$MODEL$$DIMS-$$PREP-fininfinity-lr$$LR-mgr$$MGN-bs$$BS-$$RUN
+            RUN_ID=r$$MODEL$$DIMS-$$PREP-lr$$LR-mgr$$MGN-bs$$BS-$$RUN
             python -m torch.distributed.launch --nproc_per_node=${py_nproc} --master_port=$$MYPORT train.py \\
                 --n_procs=${py_nproc} \\
-                --metric=2 \\
+                --metric=0 \\
                 --data=$$PREP \\
                 --run_id=$$RUN_ID \\
                 --model=$$MODEL \\
@@ -79,12 +67,7 @@
                 --patience=50 \\
                 --max_grad_norm=$$MGN \\
                 --batch_size=$$BS \\
-<<<<<<< HEAD
                 --epochs=1000 \\
-=======
-                --epochs=3000 \\
-                --save_epochs=750 \\
->>>>>>> 7df44337
                 --results_file=$$RESULTS_FILE \\
                 --seed=$$SEED > /hits/basement/nlp/lopezfo/out/sympa/runs/$${RUN_ID}
         done
@@ -95,35 +78,19 @@
 from string import Template
 import itertools
 import subprocess
-<<<<<<< HEAD
-import random
-=======
 from datetime import datetime
-
-INSTANCES = {"skylake": 8, "pascal": 4}
->>>>>>> 7df44337
 
 
 if __name__ == '__main__':
     template = Template(SCRIPT)
 
-<<<<<<< HEAD
     partition = "cascade"
     nprocs = 10
     models = ["bounded", "upper"]
     dims = [2, 3]
     preps = ["tree3-5", "grid3d-125", "grid4d-256"]
     runs = [1, 2]
-=======
-    partition = "skylake"
-    models = ["prod-hyhy", "prod-hyeu"]
-    dims = [6, 12, 20]
-    #preps = ["grid3d-125", "grid4d-256", "prod-cart-treegrid2d", "prod-cart-treetree", "prod-root-treegrids16-2-4", "prod-root-gridtrees9-2-5", "bio-diseasome", "usca312"]
-    # preps = ["bio-diseasome", "usca312"]
-    preps = ["prod-root-treegrids16-2-4", "prod-root-gridtrees9-2-5"]
-    runs = [3]
     timestamp = str(datetime.now().strftime("%Y%m%d%H%M%S"))
->>>>>>> 7df44337
 
     for i, (model, dim, prep, run) in enumerate(itertools.product(models, dims, preps, runs)):
         do_pull = 1 if i == 0 else 0
